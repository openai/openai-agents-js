{
  "name": "@openai/agents-core",
  "repository": "https://github.com/openai/openai-agents-js",
  "homepage": "https://openai.github.io/openai-agents-js/",
  "version": "0.0.13",
  "description": "The OpenAI Agents SDK is a lightweight yet powerful framework for building multi-agent workflows.",
  "author": "OpenAI <support@openai.com>",
  "main": "dist/index.js",
  "types": "dist/index.d.ts",
  "scripts": {
    "prebuild": "tsx ../../scripts/embedMeta.ts",
    "build": "tsc",
    "build-check": "tsc --noEmit -p ./tsconfig.test.json"
  },
  "exports": {
    ".": {
      "require": {
        "types": "./dist/index.d.ts",
        "default": "./dist/index.js"
      },
      "types": "./dist/index.d.ts",
      "default": "./dist/index.mjs"
    },
    "./model": {
      "require": {
        "types": "./dist/model.d.ts",
        "default": "./dist/model.js"
      },
      "types": "./dist/model.d.ts",
      "default": "./dist/model.mjs"
    },
    "./utils": {
      "require": {
        "types": "./dist/utils/index.d.ts",
        "default": "./dist/utils/index.js"
      },
      "types": "./dist/utils/index.d.ts",
      "default": "./dist/utils/index.mjs"
    },
    "./extensions": {
      "require": {
        "types": "./dist/extensions/index.d.ts",
        "default": "./dist/extensions/index.js"
      },
      "types": "./dist/extensions/index.d.ts",
      "default": "./dist/extensions/index.mjs"
    },
    "./types": {
      "require": {
        "types": "./dist/types/index.d.ts",
        "default": "./dist/types/index.js"
      },
      "types": "./dist/types/index.d.ts",
      "default": "./dist/types/index.mjs"
    },
    "./_shims": {
      "workerd": {
        "require": "./dist/shims/shims-workerd.js",
        "types": "./dist/shims/shims-workerd.d.ts",
        "default": "./dist/shims/shims-workerd.mjs"
      },
      "browser": {
        "require": "./dist/shims/shims-browser.js",
        "types": "./dist/shims/shims-browser.d.ts",
        "default": "./dist/shims/shims-browser.mjs"
      },
      "node": {
        "require": "./dist/shims/shims-node.js",
        "types": "./dist/shims/shims-node.d.ts",
        "default": "./dist/shims/shims-node.mjs"
      },
      "react-native": {
        "require": "./dist/shims/shims-react-native.js",
        "types": "./dist/shims/shims-react-native.d.ts",
        "default": "./dist/shims/shims-react-native.mjs"
      },
      "require": {
        "types": "./dist/shims/shims-node.d.ts",
        "default": "./dist/shims/shims-node.js"
      },
      "types": "./dist/shims/shims-node.d.ts",
      "default": "./dist/shims/shims-node.mjs"
    }
  },
  "keywords": [
    "openai",
    "agents",
    "ai",
    "agentic"
  ],
  "license": "MIT",
  "optionalDependencies": {
    "@modelcontextprotocol/sdk": "^1.12.0"
  },
  "dependencies": {
<<<<<<< HEAD
    "@openai/zod": "npm:zod@^3.25.40",
    "@ungap/structured-clone": "^1.3.0",
    "debug": "^4.4.0",
    "event-target-shim": "^6.0.2",
    "events": "^3.3.0",
    "openai": "^5.0.1",
    "react-native-uuid": "^2.0.3"
=======
    "@openai/zod": "npm:zod@3.25.40 - 3.25.67",
    "debug": "^4.4.0",
    "openai": "^5.10.1"
>>>>>>> 5413e4f8
  },
  "peerDependencies": {
    "zod": "3.25.40 - 3.25.67"
  },
  "peerDependenciesMeta": {
    "zod": {
      "optional": true
    }
  },
  "typesVersions": {
    "*": {
      "model": [
        "dist/model.d.ts"
      ],
      "utils": [
        "dist/utils/index.d.ts"
      ],
      "extensions": [
        "dist/extensions/index.d.ts"
      ],
      "types": [
        "dist/types/index.d.ts"
      ],
      "_shims": [
        "dist/shims/shims-node.d.ts"
      ]
    }
  },
  "devDependencies": {
    "@types/debug": "^4.1.12",
<<<<<<< HEAD
    "@types/ungap__structured-clone": "^1.2.0",
    "zod": "^3.25.40"
=======
    "zod": "3.25.40 - 3.25.67"
>>>>>>> 5413e4f8
  },
  "files": [
    "dist"
  ]
}<|MERGE_RESOLUTION|>--- conflicted
+++ resolved
@@ -93,19 +93,13 @@
     "@modelcontextprotocol/sdk": "^1.12.0"
   },
   "dependencies": {
-<<<<<<< HEAD
-    "@openai/zod": "npm:zod@^3.25.40",
+    "@openai/zod": "npm:zod@3.25.40 - 3.25.67",
     "@ungap/structured-clone": "^1.3.0",
     "debug": "^4.4.0",
+    "openai": "^5.10.1",
     "event-target-shim": "^6.0.2",
     "events": "^3.3.0",
-    "openai": "^5.0.1",
     "react-native-uuid": "^2.0.3"
-=======
-    "@openai/zod": "npm:zod@3.25.40 - 3.25.67",
-    "debug": "^4.4.0",
-    "openai": "^5.10.1"
->>>>>>> 5413e4f8
   },
   "peerDependencies": {
     "zod": "3.25.40 - 3.25.67"
@@ -136,12 +130,8 @@
   },
   "devDependencies": {
     "@types/debug": "^4.1.12",
-<<<<<<< HEAD
-    "@types/ungap__structured-clone": "^1.2.0",
-    "zod": "^3.25.40"
-=======
-    "zod": "3.25.40 - 3.25.67"
->>>>>>> 5413e4f8
+    "zod": "3.25.40 - 3.25.67",
+    "@types/ungap__structured-clone": "^1.2.0"
   },
   "files": [
     "dist"
