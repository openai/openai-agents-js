--- conflicted
+++ resolved
@@ -87,11 +87,8 @@
   tools: FunctionToolDefinition[];
   tracing?: RealtimeTracingConfig | null;
   providerData?: Record<string, any>;
-<<<<<<< HEAD
   inputAudioNoiseReduction: RealtimeInputAudioNoiseReductionConfig | null;
-=======
   speed: number;
->>>>>>> d9b94b34
 };
 
 export type FunctionToolDefinition = {
